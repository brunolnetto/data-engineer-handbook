# The Data Engineering Handbook

This repo has all the resources you need to become an amazing data engineer!

Make sure to check out the [projects](projects.md) section for more hands-on examples!

Make sure to check out the [interviews](interviews.md) section for more advice on how to pass data engineering interviews!

## Resources

Great books:

- [The Fundamentals of Data Engineering](https://www.amazon.com/Fundamentals-Data-Engineering-Robust-Systems/dp/1098108302/)
- [Designing Data-Intensive Applications](https://www.amazon.com/Designing-Data-Intensive-Applications-Reliable-Maintainable/dp/1449373321/)
- [Designing Machine Learning Systems](https://www.amazon.com/Designing-Machine-Learning-Systems-Production-Ready/dp/1098107969)
- [The Hundred Page Machine Learning Book](https://www.amazon.com/Hundred-Page-Machine-Learning-Book/dp/199957950X)
- [Kimball - The Data Warehouse Toolkit](https://ia801609.us.archive.org/14/items/the-data-warehouse-toolkit-kimball/The%20Data%20Warehouse%20Toolkit%20-%20Kimball.pdf)
- [Data Mesh](https://www.oreilly.com/library/view/data-mesh/9781492092384/)
- [Machine Learning System Design Interview](https://www.amazon.com/Machine-Learning-System-Design-Interview/dp/1736049127)
- [Streaming Systems](https://www.amazon.com/Streaming-Systems-Where-Large-Scale-Processing/dp/1491983876)
- [High Performance Spark](https://www.amazon.com/High-Performance-Spark-Practices-Optimizing/dp/1491943203)
- [Building Evolutionary Architectures, 2nd Edition](https://www.oreilly.com/library/view/building-evolutionary-architectures/9781492097532/)
- [Data Management at Scale, 2nd Edition](https://www.oreilly.com/library/view/data-management-at/9781098138851/)
- [Deciphering Data Architectures](https://www.oreilly.com/library/view/deciphering-data-architectures/9781098150754/)
- [97 Things Every Data Engineer Should Know: Collective Wisdom from the Experts](https://www.amazon.com/Things-Every-Data-Engineer-Should/dp/1492062413)
- [Data Governance: The Definitive Guide](https://www.oreilly.com/library/view/data-governance-the/9781492063483/)
- [Trino: The Definitive Guide](https://trino.io/trino-the-definitive-guide.html)
- [Delta Lake: The Definitive Guide](https://www.oreilly.com/library/view/delta-lake-the/9781098151935/)
- [Hadoop: The Definitive Guide](https://www.oreilly.com/library/view/hadoop-the-definitive/9781491901687/)
- [Modern Data Engineering with Apache Spark: A Hands-On Guide for Building Mission-Critical Streaming Applications](https://www.amazon.com/Modern-Engineering-Apache-Spark-Hands/dp/1484274512)
- [Data Engineering with dbt: A practical guide to building a dependable data platform with SQL](https://www.amazon.com/Data-Engineering-dbt-cloud-based-dependable-ebook/dp/B0C4LL19G7)
- [Data Engineering with AWS](https://www.oreilly.com/library/view/data-engineering-with/9781804614426/)
- [Practical DataOps: Delivering Agile Date Science at Scale](https://www.amazon.com/Practical-DataOps-Delivering-Agile-Science/dp/1484251032)
- [Data Engineering Design Patterns](https://www.dedp.online/)
  
Communities:

- [Seattle Data Guy Discord](https://discord.gg/ah95MZKkFF)
- [EcZachly Data Engineering Discord](https://discord.gg/JGumAXncAK)
- [Chip Huyen MLOps Discord](https://discord.gg/dzh728c5t3)
- [Data Engineer Things Slack](https://dataengineerthings.slack.com/join/shared_invite/zt-27gp9ayz4-hRq5h1ElxVZf2rRqjEwKHQ#/shared-invite/email)
- [DBT Community](https://www.getdbt.com/community/join-the-community/)
- [r/dataengineering](https://www.reddit.com/r/dataengineering)
- [Microsoft Fabric Community](https://community.fabric.microsoft.com/)
- [r/MicrosoftFabric](https://www.reddit.com/r/MicrosoftFabric/)
- [Data Talks Club Slack](https://datatalks.club/slack)
- [SylphAI for data professional matchmaking](https://www.sylphai.com/)
- [Data Engineering Wiki](https://dataengineering.wiki/)

Companies:

- Orchestration
  - [Mage](https://www.mage.ai)
  - [Astronomer](https://www.astronomer.io)
  - [Prefect](https://www.prefect.io)
  - [Dagster](https://www.dagster.io)
  - [Airbyte](https://airbyte.com)
- Data Lake / Cloud
  - [Tabular](https://www.tabular.io)
  - [Microsoft](https://www.microsoft.com)
  - [Databricks](https://www.databricks.com/company/about-us)
  - [Onehouse](https://www.onehouse.ai)
- Data Warehouse
  - [Snowflake](https://www.snowflake.com/en/)
  - [Firebolt](https://www.firebolt.io/)
- Data Quality
  - [dbt](https://www.getdbt.com/)
  - [Gable](https://www.gable.ai)
<<<<<<< HEAD
  - [Great Expectations](https://www.greatexpectations.io)
=======
  - [Great Expectations](https://greatexpectations.io/)
>>>>>>> e766145b
- Education Companies
  - [DataEngineer.io](https://www.dataengineer.io)
  - [LearnDataEngineering.com](https://www.learndataengineering.com)
  - [AlgoExpert](https://www.algoexpert.io)
  - [ByteByteGo](https://www.bytebytego.com)
- Analytics / Visualization
  - [Preset](https://www.preset.io)
  - [Starburst](https://www.starburst.io)
- Data Integration
  - [Cube](https://cube.dev)
  - [Fivetran](https://www.fivetran.com)
<<<<<<< HEAD
  - [Airbyte](https://airbyte.io)
=======
- Modern OLAP
  - [Apache Druid](https://druid.apache.org/)
  - [ClickHouse](https://clickhouse.com/)
  - [Apache Pinot](https://pinot.apache.org/)
  - [Apache Kylin](https://kylin.apache.org/)
>>>>>>> e766145b

Data Engineering blogs of companies:

- [Netflix](https://netflixtechblog.com/tagged/big-data)
- [Uber](https://www.uber.com/blog/houston/data/?uclick_id=b2f43229-f3f4-4bae-bd5d-10a05db2f70c)
- [Databricks](https://www.databricks.com/blog/category/engineering/data-engineering)
- [Airbnb](https://medium.com/airbnb-engineering/data/home)
- [Amazon AWS Blog](https://aws.amazon.com/blogs/big-data/)
- [Microsoft Data Architecture Blogs](https://techcommunity.microsoft.com/t5/data-architecture-blog/bg-p/DataArchitectureBlog)
- [Microsoft Fabric Blog](https://blog.fabric.microsoft.com/)
- [Oracle](https://blogs.oracle.com/datawarehousing/)
- [Meta](https://engineering.fb.com/category/data-infrastructure/)
- [Onehouse](https://www.onehouse.ai/blog)
  
Data Engineering Whitepapers:

- [A Five-Layered Business Intelligence Architecture](https://ibimapublishing.com/articles/CIBIMA/2011/695619/695619.pdf)
- [Lakehouse:A New Generation of Open Platforms that Unify Data Warehousing and Advanced Analytics](https://www.cidrdb.org/cidr2021/papers/cidr2021_paper17.pdf)
- [Big Data Quality: A Data Quality Profiling Model](https://link.springer.com/chapter/10.1007/978-3-030-23381-5_5)
- [The Data Lakehouse: Data Warehousing and More](https://arxiv.org/abs/2310.08697)
- [Spark: Cluster Computing with Working Sets](https://dl.acm.org/doi/10.5555/1863103.1863113)
- [The Google File System](https://research.google/pubs/the-google-file-system/)
- [Building a Universal Data Lakehouse](https://www.onehouse.ai/whitepaper/onehouse-universal-data-lakehouse-whitepaper)

Great YouTube Channels:

- 100k+ subscribers
  - [E-learning Bridge](https://www.youtube.com/@shashank_mishra)
  - [TrendyTech](https://www.youtube.com/c/TrendytechInsights)
  - [Darshil Parmar](https://www.youtube.com/@DarshilParmar)
  - [Andreas Kretz](https://www.youtube.com/c/andreaskayy)
  - [ByteByteGo](https://www.youtube.com/c/ByteByteGo)
  - [The Ravit Show](https://youtube.com/@theravitshow)
  - [Guy in a Cube](https://www.youtube.com/@GuyInACube)
  - [Adam Marczak](https://www.youtube.com/@AdamMarczakYT)
  - [nullQueries](https://www.youtube.com/@nullQueries)
  - [TECHTFQ by Thoufiq](https://www.youtube.com/@techTFQ)
- 10k+ subscribers
  - [Data with Zach](https://www.youtube.com/c/datawithzach)
  - [Seattle Data Guy](https://www.youtube.com/c/SeattleDataGuy)
  - [Azure Lib](https://www.youtube.com/@azurelib-academy)
  - [Advancing Analytics](https://www.youtube.com/@AdvancingAnalytics)
  - [Kahan Data Solutions](https://www.youtube.com/@KahanDataSolutions)
  - [Ankit Bansal](https://youtube.com/@ankitbansal6)
- 1k+ subscribers
  - [Eric Roby](https://www.youtube.com/@codingwithroby)

Great Podcasts

- [The Data Engineering Show](https://www.dataengineeringshow.com/)
- [Data Engineering Podcast](https://www.dataengineeringpodcast.com/)
- [DataTopics](https://www.datatopics.io/)
- [The Data Engineering Side Of Data](https://podcasts.apple.com/us/podcast/the-engineering-side-of-data/id1566999533)
- [DataWare](https://www.ascend.io/dataaware-podcast/)
- [The Data Coffee Break Podcast](https://www.deezer.com/us/show/5293247)
- [Thd datastack show](https://datastackshow.com/)
- [Intricity101 Data Sharks Podcast](https://www.intricity.com/learningcenter/podcast)
- [Drill to Detail with Mark Rittman](https://www.rittmananalytics.com/drilltodetail/)
- [Analytics Power Hour](https://analyticshour.io/)
- [Catalog & cocktails](https://listen.casted.us/public/127/Catalog-%26-Cocktails-2fcf8728)
- [Datatalks](https://datatalks.club/podcast.html)
- [Data Brew by Databricks](https://www.databricks.com/discover/data-brew)
- [The Data Cloud Podcast by Snowflake](https://rise-of-the-data-cloud.simplecast.com/)
- [What's New in data](https://www.striim.com/podcast/)
- [Open||Source||Data by Datastax](https://www.datastax.com/resources/podcast/open-source-data)
- [Streaming Audio by confluent](https://developer.confluent.io/podcast/)
- [The Data Scientist Show](https://podcasts.apple.com/us/podcast/the-data-scientist-show/id1584430381)
- [MLOps.community](https://podcast.mlops.community/)
- [Monday Morning Data Chat](https://open.spotify.com/show/3Km3lBNzJpc1nOTJUtbtMh)
- [The Data Chief](https://www.thoughtspot.com/data-chief/podcast)

Newsletters:

- [DataEngineer.io Newsletter](https://blog.dataengineer.io)
- [Seattle Data Guy](https://seattledataguy.substack.com)
- [Joe Reis](https://joereis.substack.com)
- [Data Engineering Weekly](https://www.dataengineeringweekly.com)
- [Data Engineering Central](https://dataengineeringcentral.substack.com)
- [Dutch Engineer](https://dutchengineer.substack.com)
- [ByteByteGo](https://blog.bytebytego.com)
- [Start Data Engineering](https://www.startdataengineering.com)
- [Developing Dev](https://www.developing.dev)
- [High Growth Engineer](https://careercutler.substack.com/)
- [Learn Analytics Engineering](https://learnanalyticsengineering.substack.com/)
- [Marvelous MLOps](https://marvelousmlops.substack.com/)
- [medium Data Engineering Newsletter](https://medium.com/data-engineering-weekly)
- [Benn Stancil](https://benn.substack.com/)
- [Metadata Weekly](https://metadataweekly.substack.com/)
- [Technically](https://technically.substack.com/)
- [Blef.fr Data News](https://www.blef.fr/blog/)
- [All Hands on Data](https://allhandsondata.substack.com/)
- [Modern Data 101](https://moderndata101.substack.com/)
- [SELECT Insights](https://newsletter.ssp.sh/)

Glossaries:
- [Data Engineering Vault](https://www.ssp.sh/brain/data-engineering/)
- [Airbyte Data Glossary](https://glossary.airbyte.com/)
- [Data Engineering Wiki by Reddit](https://dataengineering.wiki/Index)
- [Seconda Glossary](https://www.secoda.co/glossary/) 
- [Glossary Databricks](https://www.databricks.com/glossary)
- [Airtable Glossary](https://airtable.com/shrGh8BqZbkfkbrfk/tbluZ3ayLHC3CKsDb)
- [Data Engineering Glossary by Dagster](https://dagster.io/glossary)

LinkedIn

- 100k+ Followers
  - [Zach Wilson](https://www.linkedin.com/in/eczachly)
  - [Ben Rogojan](https://www.linkedin.com/in/benjaminrogojan)
  - [Sumit Mittal](https://www.linkedin.com/in/bigdatabysumit/)
  - [Shashank Mishra](https://www.linkedin.com/in/shashank219/)
  - [Chip Huyen](https://www.linkedin.com/in/chiphuyen/)
  - [Alex Xu](https://www.linkedin.com/in/alexxubyte)
  - [Deepak Goyal](https://www.linkedin.com/in/deepak-goyal-93805a17/)
  - [Andreas Kretz](https://www.linkedin.com/in/andreas-kretz)
- 50k+ Followers
  - [Joe Reis](https://www.linkedin.com/in/josephreis)
  - [Darshil Parmar](https://www.linkedin.com/in/darshil-parmar/)
  - [Ankit Bansal](https://www.linkedin.com/in/ankitbansal6/)
  - [Marc Lamberti](https://www.linkedin.com/in/marclamberti)
- 10k+ Followers
  - [Joseph Machado](https://www.linkedin.com/in/josephmachado1991/)
  - [Eric Roby](https://www.linkedin.com/in/codingwithroby/)
  - [Simon Whiteley](https://www.linkedin.com/in/simon-whiteley-uk/)
  - [Simon Späti](https://www.linkedin.com/in/sspaeti/)
- 5k+ Followers
  - [Dipankar Mazumdar](https://www.linkedin.com/in/dipankar-mazumdar/)
  - [Daniel Ciocirlan](https://www.linkedin.com/in/danielciocirlan)
  - [Hugo Lu](https://www.linkedin.com/in/hugo-lu-confirmed/)
  - [Tobias Macey](https://www.linkedin.com/in/tmacey)
- 1k+ Followers
  - [Shruti Mantri](https://www.linkedin.com/in/shruti-mantri-88527a67/)

Twitter / X

- [Zach Wilson](https://www.twitter.com/EcZachly)
- [Seattle Data Guy](https://www.twitter.com/SeattleDataGuy)
- [Sumit Mittal](https://www.twitter.com/bigdatasumit)
- [Joseph Machado](https://twitter.com/startdataeng)
- [Alex Xu](https://twitter.com/alexxubyte/)
- [Eric Roby](https://twitter.com/codingwithroby)
- [Andreas Kretz](https://twitter.com/andreaskayy)
- [Marc Lamberti](https://twitter.com/marclambertiml)
- [Dipankar Mazumdar](https://twitter.com/Dipankartnt)
- [Start Data Engineering](https://twitter.com/startdataeng)
- [Data Cyborg](https://twitter.com/data_cyborg)
- [Simon Späti](https://twitter.com/sspaeti)
  
Instagram

- [Zach Wilson](https://www.instagram.com/eczachly)
- [Andreas Kretz](https://www.instagram.com/learndataengineering)
- [Seattle Data Guy](https://www.instagram.com/seattledataguy)

TikTok

- [Zach Wilson](https://www.tiktok.com/@eczachly)
- [Alex The Analyst](https://www.tiktok.com/@alex_the_analyst)

Design Patterns

- [Cumulative Table Design](https://www.github.com/EcZachly/cumulative-table-design)
- [Microbatch Deduplication](https://www.github.com/EcZachly/microbatch-hourly-deduped-tutorial)
- [The Little Book of Pipelines](https://www.github.com/EcZachly/little-book-of-pipelines)
- [Data Developer Platform](https://datadeveloperplatform.org/architecture/)

Courses / Academies

- [DataEngineer.io Bootcamp/course](https://www.dataengineer.io) use code **HANDBOOK10** for a discount!
- [LearnDataEngineering.com](https://www.learndataengineering.com)
- [Technical Freelancer Academy](https://www.technicalfreelanceracademy.com/) Use code **zwtech** for a discount!
- [IBM Data Engineering for Everyone](https://www.edx.org/learn/data-engineering/ibm-data-engineering-basics-for-everyone)
- [Qwiklabs](https://www.qwiklabs.com/)
- [DataCamp](https://www.datacamp.com/)
- [Udemy Courses from Shruti Mantri](https://www.udemy.com/user/shruti-mantri-5/)
- [Rock the JVM](https://rockthejvm.com/) teaches Spark (in Scala), Flink and others
- [Data Engineering Zoomcamp by DataTalksClub](https://dezoomcamp.streamlit.app/)

Certifications Courses

- [Google Cloud Certified - Professional Data Engineer](https://cloud.google.com/certification/data-engineer)
- [Databricks - Data Engineer Professional](https://www.databricks.com/learn/certification/data-engineer-professional)
- [Azure Data Engineer Associate](https://learn.microsoft.com/credentials/certifications/azure-data-engineer/)
- [Microsoft Fabric Analytics Engineer Associate](https://learn.microsoft.com/credentials/certifications/fabric-analytics-engineer-associate/)
- [Exam DP-203: Data Engineering on Microsoft Azure](https://learn.microsoft.com/en-us/credentials/certifications/exams/dp-203/?tab=tab-learning-paths)
- [AWS Certified Data Engineer - Associate](https://aws.amazon.com/certification/certified-data-engineer-associate/)

Conferences

- [Trino Summit - December 13-14, 2023 - Virtual](https://www.starburst.io/info/trinosummit2023/)
- [Data Universe - April 10-11, 2024 - New York City](https://www.datauniverseevent.com/)
- [Data Nova @ Data Universe - April 10-11, 2024 - New York City](https://www.starburst.io/datanova/)<|MERGE_RESOLUTION|>--- conflicted
+++ resolved
@@ -66,11 +66,7 @@
 - Data Quality
   - [dbt](https://www.getdbt.com/)
   - [Gable](https://www.gable.ai)
-<<<<<<< HEAD
   - [Great Expectations](https://www.greatexpectations.io)
-=======
-  - [Great Expectations](https://greatexpectations.io/)
->>>>>>> e766145b
 - Education Companies
   - [DataEngineer.io](https://www.dataengineer.io)
   - [LearnDataEngineering.com](https://www.learndataengineering.com)
@@ -82,15 +78,12 @@
 - Data Integration
   - [Cube](https://cube.dev)
   - [Fivetran](https://www.fivetran.com)
-<<<<<<< HEAD
   - [Airbyte](https://airbyte.io)
-=======
 - Modern OLAP
   - [Apache Druid](https://druid.apache.org/)
   - [ClickHouse](https://clickhouse.com/)
   - [Apache Pinot](https://pinot.apache.org/)
   - [Apache Kylin](https://kylin.apache.org/)
->>>>>>> e766145b
 
 Data Engineering blogs of companies:
 
